--- conflicted
+++ resolved
@@ -42,12 +42,11 @@
         this.checkInCount = stats.getCheckInCount();
     }
 
-<<<<<<< HEAD
     /**
      * Overloaded constructor to include userLocation to calculate distance between user and store
      */
     public StoreStats(Store store, double countyScore, CheckInStats stats, LatLng userLocation) {
-        super(store.id ,store.name, store.address, store.open, new LatLng(store.latitude, store.longitude), userLocation);
+        super(store.id ,store.name, store.address, store.open, new LatLng(store.latitude, store.longitude), userLocation, store.rating);
         this.score = countyScore * COUNTY_WEIGHT + stats.getCheckInScore() * CHECK_IN_WEIGHT;
         this.busy = stats.getBusy();
         this.line = stats.getLine();
@@ -80,8 +79,6 @@
         return longitude;
     }
 
-=======
->>>>>>> 7edf1e20
     public double getScore() {
         return score;
     }
