// Copyright 2019 Google LLC
//
// Licensed under the Apache License, Version 2.0 (the "License");
// you may not use this file except in compliance with the License.
// You may obtain a copy of the License at
//
//     https://www.apache.org/licenses/LICENSE-2.0
//
// Unless required by applicable law or agreed to in writing, software
// distributed under the License is distributed on an "AS IS" BASIS,
// WITHOUT WARRANTIES OR CONDITIONS OF ANY KIND, either express or implied.
// See the License for the specific language governing permissions and
// limitations under the License.

package com.google.sps.servlets;

import com.google.sps.data.CheckInStats;
import com.google.sps.data.County;
import com.google.sps.data.LatLng;
import com.google.sps.data.StoresResult;
import com.google.sps.data.Store;
import com.google.sps.data.StoreStats;

import com.google.gson.Gson;

import com.google.appengine.api.ThreadManager;

import java.io.BufferedReader;
import java.io.File;
import java.io.FileNotFoundException; 
import java.io.IOException;
import java.io.InputStreamReader;
import java.io.OutputStreamWriter;
import java.net.HttpURLConnection;
import java.net.URL;
import java.util.ArrayList;
import java.util.List;
import java.util.Scanner;
import java.util.*;
import java.util.concurrent.ConcurrentHashMap;
import java.util.concurrent.ConcurrentLinkedQueue;
import java.util.concurrent.ScheduledThreadPoolExecutor;
import java.util.concurrent.ThreadFactory;

import javax.servlet.annotation.WebServlet;
import javax.servlet.http.HttpServlet;
import javax.servlet.http.HttpServletRequest;
import javax.servlet.http.HttpServletResponse;
import javax.servlet.ServletException;

import org.json.JSONArray;
import org.json.JSONException;
import org.json.JSONObject;

/** Servlet that returns nearby store information. */
@WebServlet("/stores")
public class StoresServlet extends HttpServlet {

    public static final String PLACE_URL = "https://maps.googleapis.com/maps/api/place/textsearch/json?query=grocery+store&location=";
    public static final String PLACE_RANK = "&radius=10&rankby=prominence";
    public static final String GEOCODE_URL = "https://maps.googleapis.com/maps/api/geocode/json?address=";
    private String PLACE_KEY;
    private String PLACE_KEY_LOCATION = "WEB-INF/classes/key.txt";

    /**
     * For a get request, return all nearby stores.
     */
    @Override
    public void doGet(HttpServletRequest request, HttpServletResponse response) throws IOException {
        
        // Gets API key for places from shopsafe-backend.
        try {
            File myObj = new File(PLACE_KEY_LOCATION);
            Scanner myReader = new Scanner(myObj);
            PLACE_KEY = "&key=" + myReader.nextLine();
            myReader.close();
        }

        // If error, print error, and set status to bad reuqest and send error response.
        catch (FileNotFoundException e) {
            e.printStackTrace();
            response.setStatus(HttpServletResponse.SC_BAD_REQUEST);
            response.setContentType("text/html;");
            response.getWriter().println("Failed to get api key.");
            return;
        }

        // PLACE_KEY = "&key=" + "API_KEY";

        // Get the address input from the param.
        String address = request.getParameter("location"); 
        
        // If the word count is 0, set status to bad reuqest and send error response. 
        if (address == null) {
            response.setStatus(HttpServletResponse.SC_BAD_REQUEST);
            response.setContentType("text/html;");
            response.getWriter().println("Failed to get the location parameter from the request.");
            return;
        }
 
        // If the word count is 0, set status to bad reuqest and send error response. 
        if (address.trim().isEmpty()) {
            response.setStatus(HttpServletResponse.SC_BAD_REQUEST);
            response.setContentType("text/html;");
            response.getWriter().println("Failed to get location, an address must be submitted.");
            return;
        }

        // Get a string array for all the words in the request and get its length.
        String[] addressArray = address.trim().split("\\s+");
        int addressWordCount = addressArray.length;

        // Add all words to the string builder with '+' in between each word.
        StringBuilder addressStringBuilder = new StringBuilder();
        addressStringBuilder.append(addressArray[0]);
        int index = 1;
        while (index < addressWordCount) {
            addressStringBuilder.append("+" + addressArray[index]);
            index += 1;
        }

        // Define the address and initialize the location.
        address = new String(addressStringBuilder);
        LatLng location;

        // Get LatLng location based on address.
        try {

            // Read response of call to FCC API given lat and lng.
            URL url = new URL(GEOCODE_URL + address + PLACE_KEY);
            BufferedReader reader = new BufferedReader(new InputStreamReader(url.openStream()));
            
            // Store response in json, by reading each line.
            StringBuilder json = new StringBuilder();
            String line;
            while ((line = reader.readLine()) != null) {
                json.append(line);
            }
            reader.close();

            // Convert json to json object with just the json location, then convert to LatLng.
            JSONObject jsonLocation = new JSONObject(new String(json)).getJSONArray("results").getJSONObject(0).getJSONObject("geometry").getJSONObject("location");
            location = new LatLng(jsonLocation.getDouble("lat"), jsonLocation.getDouble("lng"));
        } 

        // If error, print error, and return.
        catch (Exception e) {
            e.printStackTrace();
            response.setStatus(HttpServletResponse.SC_BAD_REQUEST);
            response.setContentType("text/html;");
            response.getWriter().println("Failed to find any stores near the address: " + address);
            return;
        }

        // Get all grocery stores based on LatLng and migrate to the Store class.
        List<Store> stores = getStores(location);

        ConcurrentHashMap<String, Double> countyScores = new ConcurrentHashMap();

        // Add fake score values to the stores.
        ConcurrentLinkedQueue<StoreStats> storeStats = new ConcurrentLinkedQueue();

        // For every store, get reviews and county data and add scores to the store.
        int count = stores.size(); 

        //Create Thread Factory Scoped to request
        ThreadFactory factory = ThreadManager.currentRequestThreadFactory();
        ScheduledThreadPoolExecutor pool = new ScheduledThreadPoolExecutor(count, factory);
        for (int i=0 ; i< count; i++) {
            Store store = stores.get(i);
          
            //Run thread for each store
            pool.execute(()->addStore(store, countyScores, storeStats));

        }
        pool.shutdown();
        while (!pool.isTerminated());

        // If there are no valid stores found, set status to bad reuqest and send error response.
        if (storeStats.size() == 0) {
            response.setStatus(HttpServletResponse.SC_BAD_REQUEST);
            response.setContentType("text/html;");
            response.getWriter().println("Failed to find any valid stores near the address: " + address);
            return;
        }

        // Todo: Return stores with scores and county info as json as StoresResult.
        Gson gson = new Gson();
        response.setContentType("application/json;");
        response.getWriter().println(gson.toJson(new StoresResult(new ArrayList(storeStats), location)));
    }



    /*
     * Populate StoreStats object and add to list
     */
    private void addStore(Store store, ConcurrentHashMap<String, Double> countyScores, ConcurrentLinkedQueue<StoreStats> storeStats) {

        // Get county based on location of the store
        County county = County.GetCounty(store);
      
        // If the county was not found, log error message and don't add the store.
        if (county.getCountyName() == "") {
            System.out.println("Failed to get county information for store id: " + store.getId());
            return;
        }

        // If county not in hashmap, add to hashmap and counties list.
        if (!countyScores.containsKey(county.getCountyFips())) {

            // Calculate and store the score for county and add the county stats to the list.
            countyScores.put(county.getCountyFips(), county.getCountyScore());;
        }

        // Todo: Get reviews for a store.

        CheckInStats checkInStats = new CheckInStats(store.getId());

        // Add score and review stats to the store.
        storeStats.add(new StoreStats(
            store,
            countyScores.get(county.getCountyFips()),
            checkInStats));
    }

    /**
     * Returns a list of Stores without scores.
     */
    public List<Store> getStores(LatLng location) {

        // List of stores that will be returned, it will be empty if there is an exception.
        List<Store> stores = new ArrayList<>();
        try {

            // Read response of call to FCC API given lat and lng.
            URL url = new URL(PLACE_URL + location.getLatitude() + "," + location.getLongitude() + PLACE_RANK + PLACE_KEY);
            BufferedReader reader = new BufferedReader(new InputStreamReader(url.openStream()));
            
            // Store response in json, by reading each line.
            StringBuilder json = new StringBuilder();
            String line;
            while ((line = reader.readLine()) != null) {
                json.append(line);
            }
            reader.close();

            // Convert json to json object with just the first result.
            JSONArray results = new JSONObject(new String(json)).getJSONArray("results");

            // For every result, add store to the store list.
            int count = results.length(); 
            for(int i=0 ; i< count; i++){  
                
                JSONObject store = results.getJSONObject(i);
                JSONObject storeLocation = store.getJSONObject("geometry").getJSONObject("location");
                
                stores.add(new Store(
                    store.getString("place_id"),
                    store.getString("name"),
                    store.getString("formatted_address"),
<<<<<<< HEAD
                    (store.has("opening_hours")) ? store.getJSONObject("opening_hours").getBoolean("open_now") : null,
                    new LatLng(storeLocation.getDouble("lat"), storeLocation.getDouble("lng")),
                    store.getDouble("rating")));
=======
                    (store.has("opening_hours") && store.getJSONObject("opening_hours").has("open_now")) ? store.getJSONObject("opening_hours").getBoolean("open_now") : null,
                    new LatLng(storeLocation.getDouble("lat"), storeLocation.getDouble("lng"))));
>>>>>>> ee544cb0
            }

            // Return county using strings from the results.
            return stores;
        } 

        // If error, print error, and return empty county object
        catch (Exception e) {
            e.printStackTrace();
            return stores;
        }
    }
}<|MERGE_RESOLUTION|>--- conflicted
+++ resolved
@@ -259,14 +259,9 @@
                     store.getString("place_id"),
                     store.getString("name"),
                     store.getString("formatted_address"),
-<<<<<<< HEAD
-                    (store.has("opening_hours")) ? store.getJSONObject("opening_hours").getBoolean("open_now") : null,
+                    (store.has("opening_hours") && store.getJSONObject("opening_hours").has("open_now")) ? store.getJSONObject("opening_hours").getBoolean("open_now") : null,
                     new LatLng(storeLocation.getDouble("lat"), storeLocation.getDouble("lng")),
                     store.getDouble("rating")));
-=======
-                    (store.has("opening_hours") && store.getJSONObject("opening_hours").has("open_now")) ? store.getJSONObject("opening_hours").getBoolean("open_now") : null,
-                    new LatLng(storeLocation.getDouble("lat"), storeLocation.getDouble("lng"))));
->>>>>>> ee544cb0
             }
 
             // Return county using strings from the results.
