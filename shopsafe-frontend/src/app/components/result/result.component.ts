--- conflicted
+++ resolved
@@ -1,8 +1,4 @@
-<<<<<<< HEAD
-import { Component, OnInit, ViewChildren} from '@angular/core';
-=======
 import { Component, OnInit, ViewChild, OnChanges } from '@angular/core';
->>>>>>> f08308e3
 import { ApiService } from '../../api/api.service';
 import { Result } from '../../classes/result/result';
 import { ActivatedRoute } from '@angular/router';
@@ -21,18 +17,12 @@
   httpError: boolean;
   httpErrorMessage: string;
 
-<<<<<<< HEAD
-  @ViewChildren('googleMap') map: GoogleMap; // In-template Google Map
-  markers = []; // Array of store markers rendered in Google Map
-  center: google.maps.LatLngLiteral; // Current center of Google Map
-  zoom: number;
-=======
   sortingMethods: string[];
 
   @ViewChild(GoogleMap, { static: false }) map: GoogleMap; // In-template Google Map.
   markers = []; // Array of store markers rendered in Google Map.
   center: google.maps.LatLngLiteral; // Current center of Google Map.
->>>>>>> f08308e3
+  zoom: number; //zoom level of map
   styles: google.maps.MapTypeStyle[] = [
     {
       featureType: "administrative",
