import { Component, OnInit, NgZone } from '@angular/core';
import { Observable } from 'rxjs';
import { ApiService } from '../../api/api.service';
import { Router } from "@angular/router";

@Component({
  selector: 'app-landing',
  templateUrl: './landing.component.html',
  styleUrls: ['./landing.component.css']
})
export class LandingComponent implements OnInit {

  location: string = '';
<<<<<<< HEAD
  loadingUserLatLng: boolean = false;
  failedGeoLoc = false;
=======
  latlng: boolean = false;
>>>>>>> 05bd8f8f

  constructor(
    private router: Router,
    public zone: NgZone
  ) { }

  ngOnInit(): void {

  }

  getNearbyStores(): void {
    this.router.navigate(['/result', this.location, this.latlng]);
    console.log("CLIENT: redirecting to results");
  }

  /**
   * Fetches address from search bar autocomplete by parsing returned 
   * place array for 'formatted_address' value
   * @param place array emitted from setAddress event from search bar component
   */
  getAddress(place: object): void {
    this.location = place['formatted_address']
    this.latlng = false;
    this.zone.run(() => this.getNearbyStores());
  }


  /**
   * Fetches address from geolocation 
   */
  getUserLatLng(): void {
    console.log("getting user location");
    this.loadingUserLatLng = true;
    navigator.geolocation.getCurrentPosition(
      (position: Position) => {
        const stringLocation:string = position.coords.latitude.toString()+ ',' + position.coords.longitude.toString();
        this.zone.run(() => this.location = stringLocation);
        this.latlng = true;
        this.getNearbyStores();
      }, 
      (positionError: PositionError) => {
        console.log(positionError);
        this.loadingUserLatLng = false;
        this.failedGeoLoc = true;
        setTimeout(()=>{ this.failedGeoLoc = false}, 4000);
      }
    );
  }

}<|MERGE_RESOLUTION|>--- conflicted
+++ resolved
@@ -11,12 +11,9 @@
 export class LandingComponent implements OnInit {
 
   location: string = '';
-<<<<<<< HEAD
   loadingUserLatLng: boolean = false;
   failedGeoLoc = false;
-=======
   latlng: boolean = false;
->>>>>>> 05bd8f8f
 
   constructor(
     private router: Router,
